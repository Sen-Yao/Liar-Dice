__pycache__
<<<<<<< HEAD

wandb/

models/
=======
TODO.md
CLAUDE.md
runs
>>>>>>> f1b50437
<|MERGE_RESOLUTION|>--- conflicted
+++ resolved
@@ -1,11 +1,10 @@
 __pycache__
-<<<<<<< HEAD
 
 wandb/
 
 models/
-=======
+
+
 TODO.md
 CLAUDE.md
-runs
->>>>>>> f1b50437
+runs